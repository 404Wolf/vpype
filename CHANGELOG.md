# Change log

<<<<<<< HEAD
#### 1.9 (UNRELEASED)

New features and improvements:
* ...

Other changes:
* Changed dependencies to dataclasses (instead of attrs) and tomli (instead of toml) (#362)
* Various documentation improvements (#363)
=======
#### 1.8.1 (2022-01-13)

Security fix:
* Updated Pillow to 9.0.0 due to vulnerabilities in previous versions (CVE-2022-22815, CVE-2022-22817, CVE-2022-22816)
>>>>>>> cc7ddf95


#### 1.8 (2021-11-25)

New features and improvements:
* Added `lswap` command to swap the content of two layers (#300)
* Added `lreverse` command to reverse the order of paths within a layer (#300)
* Improved HPGL export (#253, #310, #316, #335)

  * Relative coordinates are now used by default to reduce file size. If absolute coordinates are needed, they a new `--absolute` option for the `write` command.
  * A homing command (as defined by the `final_pu_params` configuration parameter) is no longer emitted between layers.
* The viewer (`show` command) now catches interruptions from the terminal (ctrl-C) and closes itself (#321)
* The `read` command now accepts `-` as file path to read from the standard input (#322)

Bug fixes:
* Fixed issue with HPGL export where page size auto-detection would fail when using the default device from the config file (instead of specifying the device with `--device`) (#328)
* Fixed issue where the viewer would crash with empty layers (#339) 

Other changes:
* Updated to Shapely 1.8 (transition release toward 2.0) and fixed deprecation warnings (#325, #342)


#### 1.7 (2021-06-10)

**Important**: for a regular installation, *vpype* must now be installed/updated with the following command (see details below):
```
pip install -U vpype[all]
```

New features and improvements:
* Installing the viewer (`show` command) and its dependencies is now optional (#254)
  
  The `all` extra must now be provided to `pip` for a complete install:
  ```
  pip install -U vpype[all]  # the viewer is fully installed
  pip install -U vpype       # the viewer and its dependencies are NOT installed
  ```
  Forgoing the viewer considerably reduces the number of required dependencies and may be useful for embedded (e.g. Raspberry Pi) or server installs of *vpype*, when the `show` command is not necessary. Note that the Windows installer is not affected by this change.
* Added an optional, global optimization feature to `linesort` (#266, thanks to @tatarize)

  This feature is enabled by adding the `--two-opt` option. Since it considerably increases the processing time, it should primarily be used for special cases such as plotting the same file multiple times.

Bug fixes:
* Fixed broken Windows installer (#285)
* Fixed an issue where `read` would crash with empty `<polygon>` tags and similar degenerate geometries (#260)
* Fixed an issue where `linesimplify` would skip layers containing a single line (#280)
* Fixed an issue where floating point value could be generated for HPGL VS commands (#286)

Other changes:
* Updated to Click 8.0.1 (#282) 


#### 1.6 (2021-03-10)

New features and improvements:
* Added new `text` command  (#226, #227)
  
  This command renders text using Hershey fonts. It can create text blocks with wrapping, custom alignment, and optional justification. A set of Hershey fonts is included.

  **Notes**:
  * This feature was previously partially available via the [*vpype-text*](https://github.com/abey79/vpype-text) plug-in, which is now deprecated. The plug-in should no longer be used, and, if present, uninstalled.
  * The implementation of this feature as well as the set of Hershey font is based on the [axi project](https://github.com/fogleman/axi) -- thanks @fogleman!

* Added `squiggles` command for a "shaky hand" or "liquid-like" styling (#217)
* Added probabilistic mode to `lmove`, `lcopy`, and `ldelete` to enable various random coloring effects (#220)

Bug fixes:
* Fixed missing documentation for the `reverse` command (#217)

API changes:
* Added `vpype.FONT_NAMES`, `vpype.text_line`, and `vpype.text_block` for Hershey-font-based text rendering (#226, #227)


Other changes:
* Dropped support for Python 3.6 (#207)


#### 1.5.1 (2021-02-19)

Bug fixes:
* Fixed a shader compilation issue arising on some Windows configuration (#210)
* Fixed UI glitches when using both non-HiDPI and HiDPI (a.k.a Retina) monitors (#211)


#### 1.5 (2021-02-16)

**Note**: This is the last version of *vpype* to support Python 3.6.

New features and improvements:
* Viewer improvements:
  * Added rulers with dynamic scale to the display (can be optionally hidden) (#199)
  * Added metric and imperial unit system (in addition to pixels), used by the rulers and the mouse coordinates display (#199, #205)
  * Adjusted the size of the mouse coordinates text on Windows (#199)
  * Added support to adjust the scale of the UI via `~/.vpype.toml` (#203)
  
    This is achieved by adding the following lines to your `~/.vpype.toml` file:
    ```toml
    [viewer]
    ui_scale_factor = 1.5
    ```  
    A value of 1.5 may be useful on some Windows configurations where the default UI is very small.
  
Bug fixes:
* Fixed issue on Linux where `show` would revert to the classic viewer due to a `libX11` discovery issue (#206)

API changes:
* Renamed `vpype.CONFIG_MANAGER` in favour of `vpype.config_manager` (existing name kept for compatibility) (#202)


#### 1.4 (2021-02-08)

New features and improvements:
* Python 3.9.1 (or later) is finally supported and now is the recommended version (#115)
* Viewer improvements:
  * The viewer will now keep the page fitted to the window when resizing, until manually zoomed and/or panned (#193)
  * Significantly optimized launch and setting changes times (#184, #195)

Bug fixes:
* Various documentation fixes and improvements:
  * improved the `layout` command's help text
  * improved the cookbook section on using `GNU parallel` (#108)
  * fixed typos related to the `layout` command in the cookbook (#186, thanks to @f4nu)

API changes:
* Added support for a sidebar in the viewer (#194)


#### 1.3 (2021-01-27)

New features and improvements:
* Added new `layout` command (#168)
  
  This command automates the page layout process on a specified the page size by centering the geometries (with
  customizable horizontal and vertical alignment) and optionally fitting to specified margins. It intends to supersede
  `write`'s layout options (i.e. `--page-size` and `--center`) in more intuitive way. In particular this command
  acts on the pipeline rather than on the output file so its effect can be previewed with the `show` command.

* (Beta) Complete rewrite of the viewer underlying the `show` command (#163)
  * fully hardware-accelerated rendering engine
  * smooth zooming and panning, with touchpad and mouse support
  * preview mode with adjustable pen width and opacity
  * outline mode with optional colorful and point display
  * optional pen-up trajectories display
  * per-layer visibility control
  * interactively adjustable display settings
    
  **Note**: This new viewer is a beta feature and will evolve in future versions. Your feedback is welcome. The current, matplotlib-based viewer is still available using `show --classic`.

* Added support for arbitrary paper size to `write`'s HPGL output (configuration for the Calcomp Designmate included, check the documentation for details) (#178)
* Added large format paper sizes (A2, A1, A0) (#144)
* The `splitall` command will now filter out segments with identical end-points (#146)
* Minor loading time improvement (#133)

Bug fixes:
* Various documentation fixes (#170, #172, thanks to @theomega)

API changes:
* Added the new viewer engine and Qt-based GUI (#163)


#### 1.2.1 (2020-12-26)

Hot fix:
* Fixed systematic crash with `read` command due to bad dependency version (#140)


#### 1.2 (2020-12-17)

New features and improvements:
* A Windows installer is now available (#120)
* HPGL output: `--page-size` is no longer mandatory and `write` will try to infer which paper to use based on the current page size (#132)  
* Added `reverse` command (#129)

Bug fixes:
* Fixed crash for SVG with <desc> element (#127)
* Fixed an issue where output HPGL file could be empty (#132)


#### 1.1 (2020-12-10)

New features and improvements:
* Added `snap` command (#110)
* Invisible SVG elements are now discarded (#103)
* Add support for angle units (affects `rotate`, `skew`, and `arc` commands, `--radian` option is removed) (#111)

Bug fixes:
* Fixed installation issue on Windows ("Numpy sanity check RuntimeError") (#119)
* Fixed `write` to cap SVG width and height to a minimum of 1px (#102)
* Fixed grouping of `stat` command in `vpype --help`

API changes:
* Added `vpype_cli.execute()` to execute a vpype pipeline from Python (#104)
* Added `vpype.convert_angle()` and `vpype.AngleType` (#111)


#### 1.0 (2020-11-29)

* Initial release<|MERGE_RESOLUTION|>--- conflicted
+++ resolved
@@ -1,6 +1,5 @@
 # Change log
 
-<<<<<<< HEAD
 #### 1.9 (UNRELEASED)
 
 New features and improvements:
@@ -9,12 +8,12 @@
 Other changes:
 * Changed dependencies to dataclasses (instead of attrs) and tomli (instead of toml) (#362)
 * Various documentation improvements (#363)
-=======
+
+
 #### 1.8.1 (2022-01-13)
 
 Security fix:
 * Updated Pillow to 9.0.0 due to vulnerabilities in previous versions (CVE-2022-22815, CVE-2022-22817, CVE-2022-22816)
->>>>>>> cc7ddf95
 
 
 #### 1.8 (2021-11-25)
